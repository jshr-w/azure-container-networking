--- conflicted
+++ resolved
@@ -373,17 +373,8 @@
 
 // NodeInfoResponse - Struct to hold the node info response.
 type NodeInfoResponse struct {
-<<<<<<< HEAD
 	NetworkContainers  []CreateNetworkContainerRequest
 	GetNCVersionURLFmt string
 	NmAgentApisMissing bool
-}
-
-// NodeRegisterRequest - Struct to hold the node register request.
-type NodeRegisterRequest struct {
-	NumCPU               int
-	NmAgentSupportedApis []string
-=======
 	NetworkContainers []CreateNetworkContainerRequest
->>>>>>> 03099227
 }