--- conflicted
+++ resolved
@@ -42,12 +42,7 @@
         kubectl get po -owide -A
         if [ "$CILIUM_VERSION_TAG" = "cilium-nightly-pipeline" ]; then FILE_PATH=-nightly && echo "Running nightly"; fi
         echo "deploy Cilium ConfigMap"
-<<<<<<< HEAD
-        kubectl apply -f cilium/configmap.yaml
         kubectl apply -f test/integration/manifests/cilium/cilium${FILE_PATH}-config-xdp.yaml
-=======
-        kubectl apply -f test/integration/manifests/cilium/cilium${FILE_PATH}-config.yaml
->>>>>>> 67c13c93
         echo "install Cilium ${CILIUM_VERSION_TAG}"
         # Passes Cilium image to daemonset and deployment
         envsubst '${CILIUM_VERSION_TAG},${CILIUM_IMAGE_REGISTRY}' < test/integration/manifests/cilium/daemonset.yaml | kubectl apply -f -
