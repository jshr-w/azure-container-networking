parameters:
  name: ""
  testDropgz: ""
  clusterName: ""

steps:
  - bash: |
      echo $UID
      sudo rm -rf $(System.DefaultWorkingDirectory)/*
    displayName: "Set up OS environment"

  - checkout: self

  - bash: |
      go version
      go env
      mkdir -p '$(GOBIN)'
      mkdir -p '$(GOPATH)/pkg'
      mkdir -p '$(modulePath)'
      echo '##vso[task.prependpath]$(GOBIN)'
      echo '##vso[task.prependpath]$(GOROOT)/bin'
    name: "GoEnv"
    displayName: "Set up the Go environment"

  - task: KubectlInstaller@0
    inputs:
      kubectlVersion: latest

  - task: AzureCLI@1
    inputs:
      azureSubscription: $(BUILD_VALIDATIONS_SERVICE_CONNECTION)
      scriptLocation: "inlineScript"
      scriptType: "bash"
      addSpnToEnvironment: true
      inlineScript: |
        set -e
        make -C ./hack/aks set-kubeconf AZCLI=az CLUSTER=${{ parameters.clusterName }}
        ls -lah
        pwd
        kubectl cluster-info
        kubectl get po -owide -A
        echo "deploy Cilium ConfigMap"
<<<<<<< HEAD
        kubectl apply -f cilium/configmap.yaml
        kubectl apply -f test/integration/manifests/cilium/cilium-config-xdp.yaml
=======
        kubectl apply -f test/integration/manifests/cilium/cilium-config.yaml
>>>>>>> 67c13c93
        echo "install Cilium ${CILIUM_VERSION_TAG}"
        envsubst '${CILIUM_VERSION_TAG},${CILIUM_IMAGE_REGISTRY}' < test/integration/manifests/cilium/daemonset.yaml | kubectl apply -f -
        envsubst '${CILIUM_VERSION_TAG},${CILIUM_IMAGE_REGISTRY}' < test/integration/manifests/cilium/deployment.yaml | kubectl apply -f -
        kubectl apply -f test/integration/manifests/cilium/cilium-agent
        kubectl apply -f test/integration/manifests/cilium/cilium-operator
        kubectl get po -owide -A
    name: "installCilium"
    displayName: "Install Cilium"

  - script: |
      echo "install cilium CLI"
      CILIUM_CLI_VERSION=$(curl -s https://raw.githubusercontent.com/cilium/cilium-cli/master/stable.txt)
      CLI_ARCH=amd64
      if [ "$(uname -m)" = "aarch64" ]; then CLI_ARCH=arm64; fi
      curl -L --fail --remote-name-all https://github.com/cilium/cilium-cli/releases/download/${CILIUM_CLI_VERSION}/cilium-linux-${CLI_ARCH}.tar.gz{,.sha256sum}
      sha256sum --check cilium-linux-${CLI_ARCH}.tar.gz.sha256sum
      sudo tar xzvfC cilium-linux-${CLI_ARCH}.tar.gz /usr/local/bin
      rm cilium-linux-${CLI_ARCH}.tar.gz{,.sha256sum}
      cilium status
    name: "installCiliumCLI"
    displayName: "Install Cilium CLI"

  - script: |
      echo "install kubetest2 and gsutils"
      go get github.com/onsi/ginkgo/ginkgo
      go get github.com/onsi/gomega/...
      go install github.com/onsi/ginkgo/ginkgo@latest
      go install sigs.k8s.io/kubetest2@latest
      go install sigs.k8s.io/kubetest2/kubetest2-noop@latest
      go install sigs.k8s.io/kubetest2/kubetest2-tester-ginkgo@latest
      wget https://storage.googleapis.com/pub/gsutil.tar.gz
      tar xfz gsutil.tar.gz
      sudo mv gsutil /usr/local/bin
    name: "installKubetest"
    displayName: "Set up Conformance Tests"

  - ${{ if eq( parameters['testDropgz'], true) }}:
      - script: |
          echo "##vso[task.setvariable variable=dropgzVersion]$(make cni-dropgz-test-version)"
        name: dropgzTestVersion
        displayName: "Dropgz Test Version"
  - ${{ else }}:
      - script: |
          echo "##vso[task.setvariable variable=dropgzVersion]$(make cni-dropgz-version)"
        name: dropgzVersion
        displayName: "Dropgz Version"

  - script: |
      echo "Start Azilium E2E Tests"
      kubectl get po -owide -A
      sudo -E env "PATH=$PATH" make test-integration CNS_VERSION=$(make cns-version) CNI_DROPGZ_VERSION=$(dropgzVersion) INSTALL_CNS=true INSTALL_AZILIUM=true TEST_DROPGZ=${{ parameters.testDropgz }}
    retryCountOnTaskFailure: 3
    name: "aziliumTest"
    displayName: "Run Azilium E2E"

  - script: |
      echo "Status of the nodes and pods after the test"
      kubectl get nodes -o wide
      kubectl get pods -A -o wide
      echo "Logs will be available as a build artifact"
      ARTIFACT_DIR=$(Build.ArtifactStagingDirectory)/test-output/
      echo $ARTIFACT_DIR
      sudo rm -rf $ARTIFACT_DIR
      sudo mkdir $ARTIFACT_DIR
      sudo cp test/integration/logs/* $ARTIFACT_DIR
    name: "GetLogs"
    displayName: "Get logs"
    condition: always()

  - task: PublishBuildArtifacts@1
    inputs:
      artifactName: test-output
      pathtoPublish: "$(Build.ArtifactStagingDirectory)/test-output"
    condition: always()

  - script: |
      kubectl get pods -A
      echo "Waiting < 2 minutes for cilium to be ready"
      # Ensure Cilium is ready Xm\Xs
      cilium status --wait --wait-duration 2m
    retryCountOnTaskFailure: 3
    name: "CiliumStatus"
    displayName: "Cilium Status"

  - script: |
      echo "Run Service Conformance E2E"
      export PATH=${PATH}:/usr/local/bin/gsutil
      KUBECONFIG=~/.kube/config kubetest2 noop \
        --test ginkgo -- \
        --focus-regex "Services.*\[Conformance\].*" \
        --skip-regex "should serve endpoints on same port and different protocols" # Cilium does not support this feature. For more info on test: https://github.com/kubernetes/kubernetes/blame/e602e9e03cd744c23dde9fee09396812dd7bdd93/test/conformance/testdata/conformance.yaml#L1780-L1788
    name: "servicesConformance"
    displayName: "Run Services Conformance Tests"

  - script: |
      echo "Run Cilium Connectivity Tests"
      cilium status
      cilium connectivity test
    retryCountOnTaskFailure: 3
    name: "ciliumConnectivityTests"
    displayName: "Run Cilium Connectivity Tests"

  - script: |
      echo "validate pod IP assignment and check systemd-networkd restart"
      kubectl get pod -owide -A
      # Deleting echo-external-node deployment until cilium version matches TODO. https://github.com/cilium/cilium-cli/issues/67 is addressing the change.
      # Saves 17 minutes
      kubectl delete deploy -n cilium-test echo-external-node
      make test-validate-state
      echo "delete cilium connectivity test resources and re-validate state"
      kubectl delete ns cilium-test
      kubectl get pod -owide -A
      make test-validate-state
    name: "validatePods"
    displayName: "Validate Pods"

  - script: |
      echo "validate pod IP assignment before CNS restart"
      kubectl get pod -owide -A
      make test-validate-state
      echo "restart CNS"
      kubectl rollout restart ds azure-cns -n kube-system
      kubectl rollout status ds azure-cns -n kube-system
      kubectl get pod -owide -A
      echo "validate pods after CNS restart"
      make test-validate-state
    name: "restartCNS"
    displayName: "Restart CNS and validate pods"

  - script: |
      echo "Run wireserver and metadata connectivity Tests"
      bash test/network/wireserver_metadata_test.sh
    retryCountOnTaskFailure: 3
    name: "WireserverMetadataConnectivityTests"
    displayName: "Run Wireserver and Metadata Connectivity Tests"

  - script: |
      ARTIFACT_DIR=$(Build.ArtifactStagingDirectory)/test-output/
      echo $ARTIFACT_DIR
      sudo rm -rf $ARTIFACT_DIR
      sudo rm -rf test/integration/logs
    name: "Cleanupartifactdir"
    displayName: "Cleanup artifact dir"
    condition: always()<|MERGE_RESOLUTION|>--- conflicted
+++ resolved
@@ -40,12 +40,7 @@
         kubectl cluster-info
         kubectl get po -owide -A
         echo "deploy Cilium ConfigMap"
-<<<<<<< HEAD
-        kubectl apply -f cilium/configmap.yaml
         kubectl apply -f test/integration/manifests/cilium/cilium-config-xdp.yaml
-=======
-        kubectl apply -f test/integration/manifests/cilium/cilium-config.yaml
->>>>>>> 67c13c93
         echo "install Cilium ${CILIUM_VERSION_TAG}"
         envsubst '${CILIUM_VERSION_TAG},${CILIUM_IMAGE_REGISTRY}' < test/integration/manifests/cilium/daemonset.yaml | kubectl apply -f -
         envsubst '${CILIUM_VERSION_TAG},${CILIUM_IMAGE_REGISTRY}' < test/integration/manifests/cilium/deployment.yaml | kubectl apply -f -
