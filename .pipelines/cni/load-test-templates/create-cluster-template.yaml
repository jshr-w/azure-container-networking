parameters:
  clusterType: ""
  clusterName: ""
  nodeCount: ""
  vmSize: ""
<<<<<<< HEAD
  windowsVMSize: ""
  osSKU: ""
=======
  vmSizeWin: ""
>>>>>>> 78a577c1

steps:
  - task: AzureCLI@1
    inputs:
      azureSubscription: $(BUILD_VALIDATIONS_SERVICE_CONNECTION)
      scriptLocation: "inlineScript"
      scriptType: "bash"
      addSpnToEnvironment: true
      inlineScript: |
        set -ex
        make -C ./hack/aks azcfg AZCLI=az REGION=${{ parameters.region }}
<<<<<<< HEAD
        make -C ./hack/aks ${{ parameters.clusterType }} AZCLI=az REGION=${{ parameters.region }} SUB=$(SUB_AZURE_NETWORK_AGENT_BUILD_VALIDATIONS) CLUSTER=${{ parameters.clusterName }} NODE_COUNT=${{ parameters.nodeCount }} VM_SIZE=${{ parameters.vmSize }} WINDOWS_VM_SKU=${{ parameters.windowsVMSize }} WINDOWS_USERNAME=${WINDOWS_USERNAME} WINDOWS_PASSWORD=${WINDOWS_PASSWORD} OS_SKU=${{parameters.osSKU}}
=======

        make -C ./hack/aks ${{ parameters.clusterType }} \
        AZCLI=az REGION=${{ parameters.region }} SUB=$(SUB_AZURE_NETWORK_AGENT_BUILD_VALIDATIONS) \
        CLUSTER=${{ parameters.clusterName }} NODE_COUNT=${{ parameters.nodeCount }} \
        VM_SIZE=${{ parameters.vmSize }} VM_SIZE_WIN=${{ parameters.vmSizeWin }} \
        WINDOWS_USERNAME=${WINDOWS_USERNAME} WINDOWS_PASSWORD=${WINDOWS_PASSWORD}

        echo "Cluster successfully created"
>>>>>>> 78a577c1
    name: "CreateAksCluster"
    displayName: "Create AKS Cluster"
<|MERGE_RESOLUTION|>--- conflicted
+++ resolved
@@ -1,36 +1,30 @@
-parameters:
-  clusterType: ""
-  clusterName: ""
-  nodeCount: ""
-  vmSize: ""
-<<<<<<< HEAD
-  windowsVMSize: ""
-  osSKU: ""
-=======
-  vmSizeWin: ""
->>>>>>> 78a577c1
-
-steps:
-  - task: AzureCLI@1
-    inputs:
-      azureSubscription: $(BUILD_VALIDATIONS_SERVICE_CONNECTION)
-      scriptLocation: "inlineScript"
-      scriptType: "bash"
-      addSpnToEnvironment: true
-      inlineScript: |
-        set -ex
-        make -C ./hack/aks azcfg AZCLI=az REGION=${{ parameters.region }}
-<<<<<<< HEAD
-        make -C ./hack/aks ${{ parameters.clusterType }} AZCLI=az REGION=${{ parameters.region }} SUB=$(SUB_AZURE_NETWORK_AGENT_BUILD_VALIDATIONS) CLUSTER=${{ parameters.clusterName }} NODE_COUNT=${{ parameters.nodeCount }} VM_SIZE=${{ parameters.vmSize }} WINDOWS_VM_SKU=${{ parameters.windowsVMSize }} WINDOWS_USERNAME=${WINDOWS_USERNAME} WINDOWS_PASSWORD=${WINDOWS_PASSWORD} OS_SKU=${{parameters.osSKU}}
-=======
-
-        make -C ./hack/aks ${{ parameters.clusterType }} \
-        AZCLI=az REGION=${{ parameters.region }} SUB=$(SUB_AZURE_NETWORK_AGENT_BUILD_VALIDATIONS) \
-        CLUSTER=${{ parameters.clusterName }} NODE_COUNT=${{ parameters.nodeCount }} \
-        VM_SIZE=${{ parameters.vmSize }} VM_SIZE_WIN=${{ parameters.vmSizeWin }} \
-        WINDOWS_USERNAME=${WINDOWS_USERNAME} WINDOWS_PASSWORD=${WINDOWS_PASSWORD}
-
-        echo "Cluster successfully created"
->>>>>>> 78a577c1
-    name: "CreateAksCluster"
-    displayName: "Create AKS Cluster"
+parameters:
+  clusterType: ""
+  clusterName: ""
+  nodeCount: ""
+  vmSize: ""
+  vmSizeWin: ""
+  osSKU: ""
+
+steps:
+  - task: AzureCLI@1
+    inputs:
+      azureSubscription: $(BUILD_VALIDATIONS_SERVICE_CONNECTION)
+      scriptLocation: "inlineScript"
+      scriptType: "bash"
+      addSpnToEnvironment: true
+      inlineScript: |
+        set -ex
+        make -C ./hack/aks azcfg AZCLI=az REGION=${{ parameters.region }}
+        
+        make -C ./hack/aks ${{ parameters.clusterType }} \
+        AZCLI=az REGION=${{ parameters.region }} SUB=$(SUB_AZURE_NETWORK_AGENT_BUILD_VALIDATIONS) \
+        CLUSTER=${{ parameters.clusterName }} NODE_COUNT=${{ parameters.nodeCount }} \
+        VM_SIZE=${{ parameters.vmSize }} VM_SIZE_WIN=${{ parameters.vmSizeWin }} \
+        WINDOWS_USERNAME=${WINDOWS_USERNAME} WINDOWS_PASSWORD=${WINDOWS_PASSWORD} \
+        OS_SKU=${{parameters.osSKU}}
+        
+        echo "Cluster successfully created"
+
+    name: "CreateAksCluster"
+    displayName: "Create AKS Cluster"